# Curve Fitting for the COVID-19 Project
## Institute for Health Metrics and Evaluation

### Maintainers
Aleksandr Aravkin (saravkin@uw.edu)
Peng Zheng (zhengp@uw.edu)
Marlena Bannick (mnorwood@uw.edu)

## Install

Clone or download the repository and then do:
```buildoutcfg
make install
```

If you want to install somewhere other than the defualt for your system:
```
make install prefix=install_prefix_directory
```


Required packages:
* `numpy`,
* `scipy`,
<<<<<<< HEAD
* `pandas`. 

# Running

```
python main.py
```
=======
* `pandas`.
>>>>>>> 4e43e4d1
<|MERGE_RESOLUTION|>--- conflicted
+++ resolved
@@ -18,18 +18,13 @@
 make install prefix=install_prefix_directory
 ```
 
-
 Required packages:
 * `numpy`,
 * `scipy`,
-<<<<<<< HEAD
 * `pandas`. 
 
 # Running
 
 ```
 python main.py
-```
-=======
-* `pandas`.
->>>>>>> 4e43e4d1
+```